--- conflicted
+++ resolved
@@ -86,13 +86,8 @@
         var httpClient = new OkHttpClient.Builder().build();
 
         multipartDispatcher = new IdsMultipartRemoteMessageDispatcher();
-<<<<<<< HEAD
         multipartDispatcher.register(new MultipartDescriptionRequestSender(CONNECTOR_ID, httpClient, OBJECT_MAPPER, monitor, identityService, transformerRegistry));
-        multipartDispatcher.register(new MultipartArtifactRequestSender(CONNECTOR_ID, httpClient, OBJECT_MAPPER, monitor, identityService, transformerRegistry));
-=======
-        multipartDispatcher.register(new MultipartDescriptionRequestSender(CONNECTOR_ID, httpClient, OBJECT_MAPPER, monitor, identityService));
         multipartDispatcher.register(new MultipartArtifactRequestSender(CONNECTOR_ID, httpClient, OBJECT_MAPPER, monitor, vault, identityService, transformerRegistry));
->>>>>>> 2aa4e7d2
         multipartDispatcher.register(new MultipartContractRequestSender(CONNECTOR_ID, httpClient, OBJECT_MAPPER, monitor, identityService, transformerRegistry));
         multipartDispatcher.register(new MultipartContractAgreementSender(CONNECTOR_ID, httpClient, OBJECT_MAPPER, monitor, identityService, transformerRegistry));
         multipartDispatcher.register(new MultipartContractRejectionSender(CONNECTOR_ID, httpClient, OBJECT_MAPPER, monitor, identityService, transformerRegistry));
